--- conflicted
+++ resolved
@@ -65,11 +65,7 @@
             Ok(cx.this().upcast())
         }
 
-<<<<<<< HEAD
-        method node_pool_urls(mut cx) {
-=======
         method nodePoolUrls(mut cx) {
->>>>>>> 2f7a9e51
             let js_node_urls = cx.argument::<JsArray>(0)?;
             let js_node_urls: Vec<Handle<JsValue>> = js_node_urls.to_vec(&mut cx)?;
 
