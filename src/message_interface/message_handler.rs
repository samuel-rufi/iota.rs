// Copyright 2022 IOTA Stiftung
// SPDX-License-Identifier: Apache-2.0

use std::{any::Any, panic::AssertUnwindSafe};

use backtrace::Backtrace;
use bee_block::{
    address::dto::AddressDto,
    input::dto::UtxoInputDto,
    output::{AliasId, FoundryId, NftId},
    payload::{
        dto::{MilestonePayloadDto, PayloadDto},
        Payload, TransactionPayload,
    },
    Block as BeeBlock, BlockDto,
};
use futures::{Future, FutureExt};
use tokio::sync::mpsc::UnboundedSender;
use zeroize::Zeroize;

use crate::{
    api::{PreparedTransactionData, PreparedTransactionDataDto},
<<<<<<< HEAD
    message_interface::{client_method::ClientMethod, message::Message, response::Response},
    request_funds_from_faucet,
=======
    message_interface::{
        client_method::ClientMethod,
        message::Message,
        output_builder::{build_alias_output, build_basic_output, build_foundry_output, build_nft_output},
        response::Response,
    },
>>>>>>> 847dc233
    secret::SecretManager,
    Client, Result,
};

fn panic_to_response_message(panic: Box<dyn Any>) -> Response {
    let msg = if let Some(message) = panic.downcast_ref::<String>() {
        format!("Internal error: {}", message)
    } else if let Some(message) = panic.downcast_ref::<&str>() {
        format!("Internal error: {}", message)
    } else {
        "Internal error".to_string()
    };
    let current_backtrace = Backtrace::new();
    Response::Panic(format!("{}\n\n{:?}", msg, current_backtrace))
}

async fn convert_async_panics<F>(f: impl FnOnce() -> F) -> Result<Response>
where
    F: Future<Output = Result<Response>>,
{
    match AssertUnwindSafe(f()).catch_unwind().await {
        Ok(result) => result,
        Err(panic) => Ok(panic_to_response_message(panic)),
    }
}

/// The Client message handler.
pub struct ClientMessageHandler {
    /// The Client
    pub client: Client,
}

impl ClientMessageHandler {
    /// Creates a new instance of the message handler with the default client manager.
    pub async fn new() -> Result<Self> {
        let instance = Self {
            client: Client::builder().finish().await?,
        };
        Ok(instance)
    }

    /// Creates a new instance of the message handler with the specified client.
    pub fn with_client(client: Client) -> Self {
        Self { client }
    }

    /// Handle messages
    pub async fn handle(&self, mut message: Message, response_tx: UnboundedSender<Response>) {
        let result: Result<Response> = match message {
            Message::CallClientMethod(ref method) => {
                convert_async_panics(|| async { self.call_client_method(method).await }).await
            }
        };

        // Zeroize secrets as soon as their missions are finished.
        match &mut message {
            #[cfg(feature = "stronghold")]
            Message::CallClientMethod(ClientMethod::StoreMnemonic { mnemonic, .. }) => mnemonic.zeroize(),
            Message::CallClientMethod(ClientMethod::MnemonicToHexSeed { mnemonic }) => mnemonic.zeroize(),

            // SecretManagerDto impl ZeroizeOnDrop, so we don't have to call zeroize() here.
            _ => (),
        };

        let response = match result {
            Ok(r) => r,
            Err(e) => Response::Error(e),
        };

        let _ = response_tx.send(response);
    }

    // If cfg(not(feature = "stronghold")) then secret_manager doesn't necessarily to be mutable, but otherwise it has
    // to be. Instead of rendering the code messy just because of this, we just allow unused mutable variables.
    #[allow(unused_mut)]
    async fn call_client_method(&self, method: &ClientMethod) -> Result<Response> {
        match method {
            ClientMethod::BuildAliasOutput {
                amount,
                native_tokens,
                alias_id,
                state_index,
                state_metadata,
                foundry_counter,
                unlock_conditions,
                features,
                immutable_features,
            } => {
                let output_dto = build_alias_output(
                    &self.client,
                    amount.clone(),
                    native_tokens.clone(),
                    alias_id,
                    *state_index,
                    state_metadata.clone(),
                    *foundry_counter,
                    unlock_conditions.to_vec(),
                    features.clone(),
                    immutable_features.clone(),
                )
                .await?;
                Ok(Response::BuiltOutput(output_dto))
            }
            ClientMethod::BuildBasicOutput {
                amount,
                native_tokens,
                unlock_conditions,
                features,
            } => {
                let output_dto = build_basic_output(
                    &self.client,
                    amount.clone(),
                    native_tokens.clone(),
                    unlock_conditions.to_vec(),
                    features.clone(),
                )
                .await?;
                Ok(Response::BuiltOutput(output_dto))
            }
            ClientMethod::BuildFoundryOutput {
                amount,
                native_tokens,
                serial_number,
                token_scheme,
                unlock_conditions,
                features,
                immutable_features,
            } => {
                let output_dto = build_foundry_output(
                    &self.client,
                    amount.clone(),
                    native_tokens.clone(),
                    *serial_number,
                    token_scheme,
                    unlock_conditions.to_vec(),
                    features.clone(),
                    immutable_features.clone(),
                )
                .await?;
                Ok(Response::BuiltOutput(output_dto))
            }
            ClientMethod::BuildNftOutput {
                amount,
                native_tokens,
                nft_id,
                unlock_conditions,
                features,
                immutable_features,
            } => {
                let output_dto = build_nft_output(
                    &self.client,
                    amount.clone(),
                    native_tokens.clone(),
                    nft_id,
                    unlock_conditions.to_vec(),
                    features.clone(),
                    immutable_features.clone(),
                )
                .await?;
                Ok(Response::BuiltOutput(output_dto))
            }
            ClientMethod::GenerateAddresses {
                secret_manager,
                options,
            } => {
                let mut secret_manager: SecretManager = secret_manager.try_into()?;
                // If we use stronghold we need to read the snapshot in case it hasn't been done already
                #[cfg(feature = "stronghold")]
                if let SecretManager::Stronghold(stronghold_secret_manager) = &mut secret_manager {
                    stronghold_secret_manager.read_stronghold_snapshot().await?;
                }
                let addresses = self
                    .client
                    .get_addresses(&secret_manager)
                    .set_options(options.clone())?
                    .finish()
                    .await?;
                Ok(Response::GeneratedAddresses(addresses))
            }
            ClientMethod::GenerateBlock {
                secret_manager,
                options,
            } => {
                // Prepare transaction
                let mut transaction_builder = self.client.block();

                let secret_manager: Option<SecretManager> = match secret_manager {
                    Some(secret_manager) => {
                        let mut secret_manager = secret_manager.try_into()?;
                        // If we use stronghold we need to read the snapshot in case it hasn't been done already
                        #[cfg(feature = "stronghold")]
                        if let SecretManager::Stronghold(stronghold_secret_manager) = &mut secret_manager {
                            stronghold_secret_manager.read_stronghold_snapshot().await?;
                        }
                        Some(secret_manager)
                    }
                    None => None,
                };

                if let Some(secret_manager) = &secret_manager {
                    transaction_builder = transaction_builder.with_secret_manager(secret_manager);
                }

                if let Some(options) = options {
                    transaction_builder = transaction_builder.set_options(options.clone())?;
                }

                Ok(Response::GeneratedBlock(BlockDto::from(
                    &transaction_builder.finish().await?,
                )))
            }
            ClientMethod::GetNode => Ok(Response::Node(self.client.get_node().await?)),
            ClientMethod::GetNetworkInfo => Ok(Response::NetworkInfo(self.client.get_network_info().await?)),
            ClientMethod::GetNetworkId => Ok(Response::NetworkId(self.client.get_network_id().await?)),
            ClientMethod::GetBech32Hrp => Ok(Response::Bech32Hrp(self.client.get_bech32_hrp().await?)),
            ClientMethod::GetMinPoWScore => Ok(Response::MinPoWScore(self.client.get_min_pow_score().await?)),
            ClientMethod::GetTipsInterval => Ok(Response::TipsInterval(self.client.get_tips_interval().await)),
            ClientMethod::GetLocalPoW => Ok(Response::LocalPoW(self.client.get_local_pow().await)),
            ClientMethod::GetFallbackToLocalPoW => Ok(Response::FallbackToLocalPoW(
                self.client.get_fallback_to_local_pow().await,
            )),
            ClientMethod::PrepareTransaction {
                secret_manager,
                options,
            } => {
                let mut block_builder = self.client.block();

                let secret_manager = match secret_manager {
                    Some(secret_manager) => {
                        let mut secret_manager = secret_manager.try_into()?;
                        // If we use stronghold we need to read the snapshot in case it hasn't been done already
                        #[cfg(feature = "stronghold")]
                        if let SecretManager::Stronghold(stronghold_secret_manager) = &mut secret_manager {
                            stronghold_secret_manager.read_stronghold_snapshot().await?;
                        }
                        Some(secret_manager)
                    }
                    None => None,
                };

                if let Some(secret_manager) = &secret_manager {
                    block_builder = block_builder.with_secret_manager(secret_manager);
                }

                if let Some(options) = options {
                    block_builder = block_builder.set_options(options.clone())?;
                }

                Ok(Response::PreparedTransactionData(PreparedTransactionDataDto::from(
                    &block_builder.prepare_transaction().await?,
                )))
            }
            ClientMethod::SignTransaction {
                secret_manager,
                prepared_transaction_data,
            } => {
                let mut block_builder = self.client.block();

                let mut secret_manager: SecretManager = secret_manager.try_into()?;
                // If we use stronghold we need to read the snapshot in case it hasn't been done already
                #[cfg(feature = "stronghold")]
                if let SecretManager::Stronghold(stronghold_secret_manager) = &mut secret_manager {
                    stronghold_secret_manager.read_stronghold_snapshot().await?;
                }

                block_builder = block_builder.with_secret_manager(&secret_manager);

                Ok(Response::SignedTransaction(PayloadDto::from(
                    &block_builder
                        .sign_transaction(PreparedTransactionData::try_from(prepared_transaction_data)?)
                        .await?,
                )))
            }
            #[cfg(feature = "stronghold")]
            ClientMethod::StoreMnemonic {
                secret_manager,
                mnemonic,
            } => {
                let mut secret_manager: SecretManager = secret_manager.try_into()?;
                if let SecretManager::Stronghold(secret_manager) = &mut secret_manager {
                    secret_manager.store_mnemonic(mnemonic.to_string()).await?;
                } else {
                    return Err(crate::Error::SecretManagerMismatch);
                }
                Ok(Response::Ok(()))
            }
            ClientMethod::SubmitPayload { payload_dto } => {
                let block_builder = self.client.block();

                Ok(Response::GeneratedBlock(BlockDto::from(
                    &block_builder
                        .finish_block(Some(Payload::try_from(payload_dto)?))
                        .await?,
                )))
            }
            #[cfg(not(feature = "wasm"))]
            ClientMethod::UnsyncedNodes => Ok(Response::UnsyncedNodes(
                self.client.unsynced_nodes().await.into_iter().cloned().collect(),
            )),
            ClientMethod::GetHealth { url } => Ok(Response::Health(self.client.get_health(url).await?)),
            ClientMethod::GetNodeInfo { url, auth } => {
                Ok(Response::NodeInfo(Client::get_node_info(url, auth.clone()).await?))
            }
            ClientMethod::GetInfo => Ok(Response::Info(self.client.get_info().await?)),
            ClientMethod::GetPeers => Ok(Response::Peers(self.client.get_peers().await?)),
            ClientMethod::GetTips => Ok(Response::Tips(self.client.get_tips().await?)),
            ClientMethod::PostBlockRaw { block } => Ok(Response::PostBlockSuccessful(
                self.client.post_block_raw(&BeeBlock::try_from(block)?).await?,
            )),
            ClientMethod::PostBlock { block } => Ok(Response::PostBlockSuccessful(
                self.client.post_block(&BeeBlock::try_from(block)?).await?,
            )),
            ClientMethod::GetBlock { block_id } => {
                Ok(Response::Block(BlockDto::from(&self.client.get_block(block_id).await?)))
            }
            ClientMethod::GetBlockMetadata { block_id } => {
                Ok(Response::BlockMetadata(self.client.get_block_metadata(block_id).await?))
            }
            ClientMethod::GetBlockRaw { block_id } => {
                Ok(Response::BlockRaw(self.client.get_block_raw(block_id).await?))
            }
            ClientMethod::GetBlockChildren { block_id } => {
                Ok(Response::BlockChildren(self.client.get_block_children(block_id).await?))
            }
            ClientMethod::GetOutput { output_id } => Ok(Response::Output(self.client.get_output(output_id).await?)),
            ClientMethod::GetOutputMetadata { output_id } => Ok(Response::OutputMetadata(
                self.client.get_output_metadata(output_id).await?,
            )),
            ClientMethod::GetMilestoneById { milestone_id } => Ok(Response::Milestone(MilestonePayloadDto::from(
                &self.client.get_milestone_by_id(milestone_id).await?,
            ))),
            ClientMethod::GetMilestoneByIdRaw { milestone_id } => Ok(Response::MilestoneRaw(
                self.client.get_milestone_by_id_raw(milestone_id).await?,
            )),
            ClientMethod::GetMilestoneByIndex { index } => Ok(Response::Milestone(MilestonePayloadDto::from(
                &self.client.get_milestone_by_index(*index).await?,
            ))),
            ClientMethod::GetMilestoneByIndexRaw { index } => Ok(Response::MilestoneRaw(
                self.client.get_milestone_by_index_raw(*index).await?,
            )),
            ClientMethod::GetUtxoChangesById { milestone_id } => Ok(Response::MilestoneUtxoChanges(
                self.client.get_utxo_changes_by_id(milestone_id).await?,
            )),
            ClientMethod::GetUtxoChangesByIndex { index } => Ok(Response::MilestoneUtxoChanges(
                self.client.get_utxo_changes_by_index(*index).await?,
            )),
            ClientMethod::GetReceipts => Ok(Response::Receipts(self.client.get_receipts().await?)),
            ClientMethod::GetReceiptsMigratedAt { milestone_index } => Ok(Response::ReceiptsMigratedAtMilestone(
                self.client.get_receipts_migrated_at(*milestone_index).await?,
            )),
            ClientMethod::GetTreasury => Ok(Response::Treasury(self.client.get_treasury().await?)),
            ClientMethod::GetIncludedBlock { transaction_id } => Ok(Response::IncludedBlock(BlockDto::from(
                &self.client.get_included_block(transaction_id).await?,
            ))),
            ClientMethod::BasicOutputIds { query_parameters } => Ok(Response::OutputIds(
                self.client.basic_output_ids(query_parameters.clone()).await?,
            )),
            ClientMethod::AliasOutputIds { query_parameters } => Ok(Response::OutputIds(
                self.client.alias_output_ids(query_parameters.clone()).await?,
            )),
            ClientMethod::AliasOutputId { alias_id } => {
                Ok(Response::OutputId(self.client.alias_output_id(*alias_id).await?))
            }
            ClientMethod::NftOutputIds { query_parameters } => Ok(Response::OutputIds(
                self.client.nft_output_ids(query_parameters.clone()).await?,
            )),
            ClientMethod::NftOutputId { nft_id } => Ok(Response::OutputId(self.client.nft_output_id(*nft_id).await?)),
            ClientMethod::FoundryOutputIds { query_parameters } => Ok(Response::OutputIds(
                self.client.foundry_output_ids(query_parameters.clone()).await?,
            )),
            ClientMethod::FoundryOutputId { foundry_id } => {
                Ok(Response::OutputId(self.client.foundry_output_id(*foundry_id).await?))
            }
            ClientMethod::GetOutputs { output_ids } => {
                Ok(Response::Outputs(self.client.get_outputs(output_ids.clone()).await?))
            }
            ClientMethod::TryGetOutputs { output_ids } => Ok(Response::Outputs(
                self.client.try_get_outputs(output_ids.clone()).await?,
            )),
            ClientMethod::FindBlocks { block_ids } => Ok(Response::Blocks(
                self.client
                    .find_blocks(block_ids)
                    .await?
                    .iter()
                    .map(BlockDto::from)
                    .collect(),
            )),
            ClientMethod::Retry { block_id } => {
                let (block_id, block) = self.client.retry(block_id).await?;
                Ok(Response::RetrySuccessful((block_id, BlockDto::from(&block))))
            }
            ClientMethod::RetryUntilIncluded {
                block_id,
                interval,
                max_attempts,
            } => {
                let res = self
                    .client
                    .retry_until_included(block_id, *interval, *max_attempts)
                    .await?;
                let res = res
                    .into_iter()
                    .map(|(block_id, block)| (block_id, BlockDto::from(&block)))
                    .collect();
                Ok(Response::RetryUntilIncludedSuccessful(res))
            }
            ClientMethod::ConsolidateFunds {
                secret_manager,
                account_index,
                address_range,
            } => {
                let mut secret_manager: SecretManager = secret_manager.try_into()?;
                // If we use stronghold we need to read the snapshot in case it hasn't been done already
                #[cfg(feature = "stronghold")]
                if let SecretManager::Stronghold(stronghold_secret_manager) = &mut secret_manager {
                    stronghold_secret_manager.read_stronghold_snapshot().await?;
                }
                Ok(Response::ConsolidatedFunds(
                    self.client
                        .consolidate_funds(&secret_manager, *account_index, address_range.clone())
                        .await?,
                ))
            }
            ClientMethod::FindInputs { addresses, amount } => Ok(Response::Inputs(
                self.client
                    .find_inputs(addresses.clone(), *amount)
                    .await?
                    .iter()
                    .map(UtxoInputDto::from)
                    .collect(),
            )),
            ClientMethod::FindOutputs { output_ids, addresses } => Ok(Response::Outputs(
                self.client.find_outputs(output_ids, addresses).await?,
            )),
            ClientMethod::Reattach { block_id } => {
                let (block_id, block) = self.client.reattach(block_id).await?;
                Ok(Response::Reattached((block_id, BlockDto::from(&block))))
            }
            ClientMethod::ReattachUnchecked { block_id } => {
                let (block_id, block) = self.client.reattach_unchecked(block_id).await?;
                Ok(Response::Reattached((block_id, BlockDto::from(&block))))
            }
            ClientMethod::Promote { block_id } => {
                let (block_id, block) = self.client.promote(block_id).await?;
                Ok(Response::Promoted((block_id, BlockDto::from(&block))))
            }
            ClientMethod::PromoteUnchecked { block_id } => {
                let (block_id, block) = self.client.promote_unchecked(block_id).await?;
                Ok(Response::Promoted((block_id, BlockDto::from(&block))))
            }
            ClientMethod::Bech32ToHex { bech32 } => Ok(Response::Bech32ToHex(Client::bech32_to_hex(bech32)?)),
            ClientMethod::HexToBech32 { hex, bech32_hrp } => Ok(Response::HexToBech32(
                self.client.hex_to_bech32(hex, bech32_hrp.as_deref()).await?,
            )),
            ClientMethod::HexPublicKeyToBech32Address { hex, bech32_hrp } => Ok(Response::HexToBech32(
                self.client
                    .hex_public_key_to_bech32_address(hex, bech32_hrp.as_deref())
                    .await?,
            )),
            ClientMethod::ParseBech32Address { address } => Ok(Response::ParsedBech32Address(AddressDto::from(
                &Client::parse_bech32_address(address)?,
            ))),
            ClientMethod::IsAddressValid { address } => Ok(Response::IsAddressValid(Client::is_address_valid(address))),
            ClientMethod::GenerateMnemonic => Ok(Response::GeneratedMnemonic(Client::generate_mnemonic()?)),
            ClientMethod::MnemonicToHexSeed { mnemonic } => {
                Ok(Response::MnemonicHexSeed(Client::mnemonic_to_hex_seed(mnemonic)?))
            }
            ClientMethod::BlockId { block } => {
                let block = BeeBlock::try_from(block)?;
                Ok(Response::BlockId(block.id()))
            }
            ClientMethod::TransactionId { payload } => {
                let payload = TransactionPayload::try_from(payload)?;
                Ok(Response::TransactionId(payload.id()))
            }
            ClientMethod::ComputeAliasId { output_id } => Ok(Response::AliasId(AliasId::from(*output_id))),
            ClientMethod::ComputeNftId { output_id } => Ok(Response::NftId(NftId::from(*output_id))),
            ClientMethod::ComputeFoundryId {
                alias_address,
                serial_number,
                token_scheme_kind,
            } => Ok(Response::FoundryId(FoundryId::build(
                alias_address,
                *serial_number,
                *token_scheme_kind,
            ))),
            ClientMethod::Faucet { url, address } => {
                Ok(Response::Faucet(request_funds_from_faucet(url, address).await?))
            }
        }
    }
}<|MERGE_RESOLUTION|>--- conflicted
+++ resolved
@@ -20,17 +20,8 @@
 
 use crate::{
     api::{PreparedTransactionData, PreparedTransactionDataDto},
-<<<<<<< HEAD
-    message_interface::{client_method::ClientMethod, message::Message, response::Response},
+    message_interface::{client_method::ClientMethod, message::Message, output_builder::{build_alias_output, build_basic_output, build_foundry_output, build_nft_output}, response::Response},
     request_funds_from_faucet,
-=======
-    message_interface::{
-        client_method::ClientMethod,
-        message::Message,
-        output_builder::{build_alias_output, build_basic_output, build_foundry_output, build_nft_output},
-        response::Response,
-    },
->>>>>>> 847dc233
     secret::SecretManager,
     Client, Result,
 };
