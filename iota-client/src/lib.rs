// Copyright 2021 IOTA Stiftung
// SPDX-License-Identifier: Apache-2.0

//! Provides access to the Iota Client API

#![deny(unused_extern_crates)]
#![warn(missing_docs, rust_2018_idioms, unreachable_pub)]

#[macro_use]
extern crate serde;

pub mod api;
pub mod builder;
pub mod client;
pub mod error;
pub mod node;
#[cfg(feature = "storage")]
#[cfg_attr(docsrs, doc(cfg(feature = "storage")))]
pub mod storage;

pub use bee_common as common;
pub use bee_message;
<<<<<<< HEAD
pub use bee_rest_api::{
    self,
    types::{
        dtos::{AddressDto, OutputDto},
        responses::{BalanceAddressResponse, OutputResponse},
    },
};
// pub use bee_signing_ext::{self, binary::BIP32Path,};
=======
pub use bee_pow as pow;
pub use bee_rest_api;
>>>>>>> a5321ea3
pub use builder::ClientBuilder;
pub use client::*;
pub use crypto::keys::slip10::Seed;
pub use error::*;
#[cfg(feature = "mqtt")]
pub use node::Topic;
pub use node::{OutputType, OutputsOptions as AddressOutputsOptions};
#[cfg(feature = "storage")]
pub use storage::*;
pub use url::Url;

#[cfg(feature = "mqtt")]
mod async_runtime {
    use once_cell::sync::OnceCell;
    use tokio::runtime::Runtime;

    use std::sync::Mutex;

    static RUNTIME: OnceCell<Mutex<Runtime>> = OnceCell::new();

    pub(crate) fn block_on<C: futures::Future>(cb: C) -> C::Output {
        let runtime = RUNTIME.get_or_init(|| Mutex::new(Runtime::new().expect("Failed to create Tokio runtim")));
        runtime.lock().expect("Failed to lock the runtime.").block_on(cb)
    }

    pub(crate) fn spawn<F>(future: F)
    where
        F: futures::Future + Send + 'static,
        F::Output: Send + 'static,
    {
        let runtime = RUNTIME.get_or_init(|| Mutex::new(Runtime::new().expect("Failed to create Tokio runtim")));
        runtime.lock().expect("Failed to lock the runtime.").spawn(future);
    }
}<|MERGE_RESOLUTION|>--- conflicted
+++ resolved
@@ -20,19 +20,8 @@
 
 pub use bee_common as common;
 pub use bee_message;
-<<<<<<< HEAD
-pub use bee_rest_api::{
-    self,
-    types::{
-        dtos::{AddressDto, OutputDto},
-        responses::{BalanceAddressResponse, OutputResponse},
-    },
-};
-// pub use bee_signing_ext::{self, binary::BIP32Path,};
-=======
 pub use bee_pow as pow;
 pub use bee_rest_api;
->>>>>>> a5321ea3
 pub use builder::ClientBuilder;
 pub use client::*;
 pub use crypto::keys::slip10::Seed;
