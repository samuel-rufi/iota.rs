// Copyright 2021 IOTA Stiftung
// SPDX-License-Identifier: Apache-2.0

use crate::{Client, Error, Result};
use bee_signing_ext::Seed;
use std::convert::TryInto;

/// Builder of get_unspent_address API
pub struct GetUnspentAddressBuilder<'a> {
    client: &'a Client,
    seed: &'a Seed,
    account_index: Option<usize>,
    initial_address_index: Option<usize>,
}

impl<'a> GetUnspentAddressBuilder<'a> {
    /// Create get_unspent_address builder
    pub fn new(client: &'a Client, seed: &'a Seed) -> Self {
        Self {
            client,
            seed,
            account_index: None,
            initial_address_index: None,
        }
    }

    /// Sets the account index.
    pub fn with_account_index(mut self, account_index: usize) -> Self {
        self.account_index = Some(account_index);
        self
    }

    /// Sets the index of the address to start looking for balance.
    pub fn with_initial_address_index(mut self, initial_address_index: usize) -> Self {
        self.initial_address_index = Some(initial_address_index);
        self
    }

    /// Consume the builder and get the API result
    pub async fn get(self) -> Result<(String, usize)> {
        let account_index = self
            .account_index
            .ok_or_else(|| Error::MissingParameter(String::from("account index")))?;

        let mut index = self.initial_address_index.unwrap_or(0);

        let result = loop {
            let addresses = self
                .client
                .find_addresses(self.seed)
                .with_account_index(account_index)
                .with_range(index..index + 20)
                .finish()?;

            // TODO we assume all addresses are unspent and valid if balance > 0
            let mut address = None;
            for a in addresses {
<<<<<<< HEAD
                let address_balance = self.client.get_address().balance(&a.clone().try_into()?).await?;
                match address_balance {
=======
                let address_balance = self.client.get_address().balance(&a).await?;
                match address_balance.balance {
>>>>>>> 56e92725
                    0 => {
                        address = Some(a);
                        break;
                    }
                    _ => index += 1,
                }
            }

            if let Some(a) = address {
                break (a, index);
            }
        };

        Ok(result)
    }
}<|MERGE_RESOLUTION|>--- conflicted
+++ resolved
@@ -55,13 +55,8 @@
             // TODO we assume all addresses are unspent and valid if balance > 0
             let mut address = None;
             for a in addresses {
-<<<<<<< HEAD
                 let address_balance = self.client.get_address().balance(&a.clone().try_into()?).await?;
-                match address_balance {
-=======
-                let address_balance = self.client.get_address().balance(&a).await?;
                 match address_balance.balance {
->>>>>>> 56e92725
                     0 => {
                         address = Some(a);
                         break;
