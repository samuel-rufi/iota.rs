--- conflicted
+++ resolved
@@ -2,7 +2,7 @@
 // SPDX-License-Identifier: Apache-2.0
 
 //! Builder of the Client Instance
-use crate::{client::*, error::*, node_manager::Node};
+use crate::{client::*, error::*};
 
 #[cfg(not(feature = "wasm"))]
 use tokio::{
@@ -50,10 +50,6 @@
 /// Builder to construct client instance with sensible default values
 pub struct ClientBuilder {
     node_manager_builder: crate::node_manager::NodeManagerBuilder,
-<<<<<<< HEAD
-    nodes: HashSet<Node>,
-=======
->>>>>>> a0fd8bab
     #[cfg(not(feature = "wasm"))]
     node_sync_interval: Duration,
     #[cfg(not(feature = "wasm"))]
