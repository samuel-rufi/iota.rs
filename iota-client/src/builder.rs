// Copyright 2020 IOTA Stiftung
// SPDX-License-Identifier: Apache-2.0

//! Builder of the Clinet Instnace

use crate::{client::*, error::*};

use reqwest::Url;
use tokio::{runtime::Runtime, sync::broadcast::channel};

use std::{
    collections::{HashMap, HashSet},
    sync::{Arc, RwLock},
    time::Duration,
};

const DEFAULT_REQUEST_TIMEOUT: Duration = Duration::from_secs(30);

/// Network of the Iota nodes belong to
#[derive(Serialize, Deserialize, Clone, Debug, PartialEq, Hash, Eq)]
pub enum Network {
    /// Mainnet
    Mainnet,
    /// Devnet
    Devnet,
    /// Comnet
    Comnet,
}

/// Builder to construct client instance with sensible default values
pub struct ClientBuilder {
    nodes: HashSet<Url>,
    node_sync_interval: Duration,
    node_sync_enabled: bool,
    network: Network,
    #[cfg(feature = "mqtt")]
    broker_options: BrokerOptions,
    local_pow: bool,
    request_timeout: Duration,
    api_timeout: HashMap<Api, Duration>,
}

impl Default for ClientBuilder {
    fn default() -> Self {
        Self {
            nodes: HashSet::new(),
            node_sync_interval: Duration::from_millis(60000),
            node_sync_enabled: true,
            network: Network::Mainnet,
            #[cfg(feature = "mqtt")]
            broker_options: Default::default(),
            local_pow: true,
            request_timeout: DEFAULT_REQUEST_TIMEOUT,
            api_timeout: Default::default(),
        }
    }
}

impl ClientBuilder {
    /// Creates an IOTA client builder.
    pub fn new() -> Self {
        Default::default()
    }

    /// Adds an IOTA node by its URL.
    pub fn with_node(mut self, url: &str) -> Result<Self> {
        let url = Url::parse(url).map_err(|_| Error::UrlError)?;
        self.nodes.insert(url);
        Ok(self)
    }

<<<<<<< HEAD
    /// Adds a list of IOTAl nodes by their URLs.
    pub fn with_nodes(mut self, urls: &[&str]) -> Result<Self> {
=======
    /// Set the node sync interval
    pub fn node_sync_interval(mut self, node_sync_interval: Duration) -> Self {
        self.node_sync_interval = node_sync_interval;
        self
    }

    /// Disables the node syncing process.
    /// Every node will be considered healthy and ready to use.
    pub fn disable_node_sync(mut self) -> Self {
        self.node_sync_enabled = false;
        self
    }

    /// Add a list of Iota nodes
    pub fn nodes(mut self, urls: &[&str]) -> Result<Self> {
>>>>>>> 0c56c836
        for url in urls {
            let url = Url::parse(url).map_err(|_| Error::UrlError)?;
            self.nodes.insert(url);
        }
        Ok(self)
    }

    /// Sets the node sync interval.
    pub fn with_node_sync_interval(mut self, node_sync_interval: NonZeroU64) -> Result<Self> {
        self.node_sync_interval = node_sync_interval;
        Ok(self)
    }

    // TODO node pool

    /// Selects the network the added nodes belong to.
    pub fn with_network(mut self, network: Network) -> Self {
        self.network = network;
        self
    }

    /// Sets the MQTT broker options.
<<<<<<< HEAD
    pub fn with_mqtt_broker_options(mut self, options: BrokerOptions) -> Self {
=======
    #[cfg(feature = "mqtt")]
    pub fn broker_options(mut self, options: BrokerOptions) -> Self {
>>>>>>> 0c56c836
        self.broker_options = options;
        self
    }

    /// Sets whether the PoW should be done locally or remotely.
    pub fn with_local_pow(mut self, local: bool) -> Self {
        self.local_pow = local;
        self
    }

    /// Sets the request timeout.
    pub fn with_request_timeout(mut self, timeout: Duration) -> Self {
        self.request_timeout = timeout;
        self
    }

    /// Sets the request timeout for a specific API usage.
    pub fn with_api_timeout(mut self, api: Api, timeout: Duration) -> Self {
        self.api_timeout.insert(api, timeout);
        self
    }

    /// Build the Client instance.
    pub fn finish(self) -> Result<Client> {
        if self.nodes.is_empty() {
            return Err(Error::MissingParameter(String::from("Iota node")));
        }

        let nodes = self.nodes;
        let node_sync_interval = self.node_sync_interval;

        let (runtime, sync, sync_kill_sender) = if self.node_sync_enabled {
            let sync = Arc::new(RwLock::new(HashSet::new()));
            let sync_ = sync.clone();
            let (sync_kill_sender, sync_kill_receiver) = channel(1);
            let runtime = std::thread::spawn(move || {
                let mut runtime = Runtime::new().unwrap();
                runtime.block_on(Client::sync_nodes(&sync_, &nodes));
                Client::start_sync_process(&runtime, sync_, nodes, node_sync_interval, sync_kill_receiver);
                runtime
            })
            .join()
            .expect("failed to init node syncing process");
            (Some(runtime), sync, Some(sync_kill_sender))
        } else {
            (None, Arc::new(RwLock::new(nodes)), None)
        };

        let client = Client {
            runtime,
            sync,
            sync_kill_sender: sync_kill_sender.map(Arc::new),
            client: reqwest::Client::new(),
            #[cfg(feature = "mqtt")]
            mqtt_client: None,
            #[cfg(feature = "mqtt")]
            mqtt_topic_handlers: Default::default(),
            #[cfg(feature = "mqtt")]
            broker_options: self.broker_options,
            local_pow: self.local_pow,
            request_timeout: self.request_timeout,
            api_timeout: self.api_timeout,
        };

        Ok(client)
    }
}<|MERGE_RESOLUTION|>--- conflicted
+++ resolved
@@ -69,10 +69,15 @@
         Ok(self)
     }
 
-<<<<<<< HEAD
     /// Adds a list of IOTAl nodes by their URLs.
     pub fn with_nodes(mut self, urls: &[&str]) -> Result<Self> {
-=======
+        for url in urls {
+            let url = Url::parse(url).map_err(|_| Error::UrlError)?;
+            self.nodes.insert(url);
+        }
+        Ok(self)
+    }
+  
     /// Set the node sync interval
     pub fn node_sync_interval(mut self, node_sync_interval: Duration) -> Self {
         self.node_sync_interval = node_sync_interval;
@@ -84,16 +89,6 @@
     pub fn disable_node_sync(mut self) -> Self {
         self.node_sync_enabled = false;
         self
-    }
-
-    /// Add a list of Iota nodes
-    pub fn nodes(mut self, urls: &[&str]) -> Result<Self> {
->>>>>>> 0c56c836
-        for url in urls {
-            let url = Url::parse(url).map_err(|_| Error::UrlError)?;
-            self.nodes.insert(url);
-        }
-        Ok(self)
     }
 
     /// Sets the node sync interval.
@@ -111,12 +106,9 @@
     }
 
     /// Sets the MQTT broker options.
-<<<<<<< HEAD
+    #[cfg(feature = "mqtt")]
     pub fn with_mqtt_broker_options(mut self, options: BrokerOptions) -> Self {
-=======
-    #[cfg(feature = "mqtt")]
-    pub fn broker_options(mut self, options: BrokerOptions) -> Self {
->>>>>>> 0c56c836
+
         self.broker_options = options;
         self
     }
